--- conflicted
+++ resolved
@@ -54,28 +54,14 @@
     "esbuild-plugin-inline-worker": "^0.1.1",
     "eslint": "^8.0.0",
     "eslint-plugin-react": "^7.12.4",
-<<<<<<< HEAD
-    "gh-pages": "^3.2.3",
-=======
-    "file-loader": "^6.0.0",
     "gh-pages": "^5.0.0 || ^6.0.0",
-    "html-webpack-plugin": "^5.0.0",
->>>>>>> c5b1f7be
     "jest": "^29.0.0",
     "react": "^18.0.0",
     "react-dom": "^18.0.0",
     "rimraf": "^5.0.0",
     "semver": "^7.5.2",
     "ts-jest": "^29.0.0",
-<<<<<<< HEAD
     "typescript": "^5.2.2"
-=======
-    "ts-loader": "^9.0.0",
-    "typescript": "~5.0 || ~5.2.0",
-    "webpack": "^5.0.0",
-    "webpack-cli": "^5.0.0",
-    "worker-loader": "^3.0.0"
->>>>>>> c5b1f7be
   },
   "dependencies": {
     "cors": "^2.8.5",
