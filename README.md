--- conflicted
+++ resolved
@@ -34,18 +34,19 @@
 
 and then proceed as above :) If you connect to the raspberry pi over ssh, you might want to run the `saxi` server inside a tmux or screen session to have it stay running even if your ssh session disconnects.
 
-<<<<<<< HEAD
 If you want `saxi` to run at boot on the Pi you can use a systemd unit file and enable the service:
 
-```
+```bash
 sudo tee /lib/systemd/system/saxi.service <<EOF
 [Unit]
 Description=Saxi
 After=network.target
+
 [Service]
 ExecStart=saxi
 Restart=always
 User=pi
+
 [Install]
 WantedBy=multi-user.target
 EOF
@@ -53,9 +54,10 @@
 ```
 
 To watch the logs while it is running, use:
+```bash
+journalctl -f -u saxi
 ```
-journalctl -f -u saxi
-=======
+
 #### Raspberry Pi Zero OTG
 
 ![Pi Zero on an AxiDraw with a Y-shaped USB cable](docs/pi-zero.jpg)
@@ -83,7 +85,6 @@
 
 ```
 echo dtoverly=dwc2,dr_mode=host | sudo tee -a /boot/config.txt
->>>>>>> 0b429384
 ```
 
 
