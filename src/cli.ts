import yargs from "yargs";
import {connectEBB, startServer} from "./server";
import {plan, AxidrawFast} from "./planning";
import {Window} from "svgdom";
import * as fs from "fs";
import {flattenSVG} from "flatten-svg";
import { Vec2 } from "./vec";
import { formatDuration } from "./util";

function parseSvg(svg: string) {
  const window = new Window
  window.document.documentElement.innerHTML = svg
  return window.document.documentElement
}

export function cli(argv: string[]): void {
  yargs.strict()
    .option("device", {
      alias: "d",
      describe: "device to connect to",
      type: "string"
    })
<<<<<<< HEAD
    .command('$0', 'run the saxi web server',
      yargs => yargs
        .option("port", {
          alias: "p",
          default: Number(process.env.PORT || 9080),
          describe: "TCP port on which to listen",
          type: "number"
        })
        .option("enable-cors", {
          describe: "enable cross-origin resource sharing (CORS)",
          type: "boolean"
        })
        .option("firmware-version", {
          describe: "print the device's firmware version and exit",
          type: "boolean"
        }),
      args => {
        if (args["firmware-version"]) {
          connectEBB(args.device).then(async (ebb) => {
            if (!ebb) {
              console.error(`No EBB connected`);
              return process.exit(1);
            }
            const fwv = await ebb.firmwareVersion();
            console.log(fwv);
            await ebb.close();
          });
        } else {
          startServer(args.port, args.device, args["enable-cors"]);
        }
      }
    )
    .command('plot <file>', 'plot an svg, then exit',
      yargs => yargs
        .positional("file", {
          type: 'string',
          description: "File to plot",
        })
        .option("paper-size", {
          alias: "s",
          describe: "Paper size to use",
          type: "boolean",
          required: true
        }),
      async args => {
        console.log("reading svg...")
        const svg = fs.readFileSync(args.file, 'utf8')
        console.log("parsing svg...")
        const parsed = parseSvg(svg)
        console.log("flattening svg...")
        const lines = flattenSVG(parsed, {})
        console.log("generating motion plan...")
        const profile = AxidrawFast
        const p = plan(linesToVecs(lines), profile)
        console.log(`${p.motions.length} motions, estimated duration: ${formatDuration(p.duration())}`)
        console.log("connecting to plotter...")
        const ebb = await connectEBB(args.device)
        if (!ebb) {
          console.error("Couldn't connect to device!")
          process.exit(1)
        }
        console.log("plotting...")
        ebb.executePlan(p)
        console.log("done!")
      }
    )
=======
    .option("enable-cors", {
      describe: "enable cross-origin resource sharing (CORS)",
      type: "boolean"
    })
    .option("max-payload-size", {
      describe: "maximum payload size to accept",
      default: "200 mb",
      type: "string"
    })
    .option("firmware-version", {
      describe: "print the device's firmware version and exit",
      type: "boolean"
    })
>>>>>>> b6cc3ff2
    .parse(argv);
}

<<<<<<< HEAD
function linesToVecs(lines: any[]): Vec2[][] {
  return lines.map((line) => {
    const a = line.points.map(([x, y]: [number, number]) => ({x, y}));
    (a as any).stroke = line.stroke;
    (a as any).groupId = line.groupId;
    return a;
  });
=======
  if (args["firmware-version"]) {
    connectEBB(args.device).then(async (ebb) => {
      if (!ebb) {
        console.error(`No EBB connected`);
        return process.exit(1);
      }
      const fwv = await ebb.firmwareVersion();
      console.log(fwv);
      await ebb.close();
    });
  } else {
    startServer(args.port, args.device, args["enable-cors"], args["max-payload-size"]);
  }
>>>>>>> b6cc3ff2
}<|MERGE_RESOLUTION|>--- conflicted
+++ resolved
@@ -20,7 +20,6 @@
       describe: "device to connect to",
       type: "string"
     })
-<<<<<<< HEAD
     .command('$0', 'run the saxi web server',
       yargs => yargs
         .option("port", {
@@ -32,6 +31,11 @@
         .option("enable-cors", {
           describe: "enable cross-origin resource sharing (CORS)",
           type: "boolean"
+        })
+        .option("max-payload-size", {
+          describe: "maximum payload size to accept",
+          default: "200 mb",
+          type: "string"
         })
         .option("firmware-version", {
           describe: "print the device's firmware version and exit",
@@ -49,7 +53,7 @@
             await ebb.close();
           });
         } else {
-          startServer(args.port, args.device, args["enable-cors"]);
+          startServer(args.port, args.device, args["enable-cors"], args["max-payload-size"]);
         }
       }
     )
@@ -87,25 +91,9 @@
         console.log("done!")
       }
     )
-=======
-    .option("enable-cors", {
-      describe: "enable cross-origin resource sharing (CORS)",
-      type: "boolean"
-    })
-    .option("max-payload-size", {
-      describe: "maximum payload size to accept",
-      default: "200 mb",
-      type: "string"
-    })
-    .option("firmware-version", {
-      describe: "print the device's firmware version and exit",
-      type: "boolean"
-    })
->>>>>>> b6cc3ff2
     .parse(argv);
 }
 
-<<<<<<< HEAD
 function linesToVecs(lines: any[]): Vec2[][] {
   return lines.map((line) => {
     const a = line.points.map(([x, y]: [number, number]) => ({x, y}));
@@ -113,19 +101,4 @@
     (a as any).groupId = line.groupId;
     return a;
   });
-=======
-  if (args["firmware-version"]) {
-    connectEBB(args.device).then(async (ebb) => {
-      if (!ebb) {
-        console.error(`No EBB connected`);
-        return process.exit(1);
-      }
-      const fwv = await ebb.firmwareVersion();
-      console.log(fwv);
-      await ebb.close();
-    });
-  } else {
-    startServer(args.port, args.device, args["enable-cors"], args["max-payload-size"]);
-  }
->>>>>>> b6cc3ff2
 }